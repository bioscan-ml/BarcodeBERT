--- conflicted
+++ resolved
@@ -1,10 +1,6 @@
 repos:
   - repo: https://github.com/PyCQA/isort
-<<<<<<< HEAD
-    rev: 6.0.1
-=======
     rev: 6.0.0
->>>>>>> 0f0ddf14
     hooks:
       - id: isort
         name: isort
@@ -80,20 +76,12 @@
         exclude: \.(html|svg)$
 
   - repo: https://github.com/asottile/setup-cfg-fmt
-<<<<<<< HEAD
-    rev: v2.8.0
-=======
     rev: v2.7.0
->>>>>>> 0f0ddf14
     hooks:
       - id: setup-cfg-fmt
 
   - repo: https://github.com/PyCQA/flake8
-<<<<<<< HEAD
-    rev: 7.2.0
-=======
     rev: 7.1.2
->>>>>>> 0f0ddf14
     hooks:
       - id: flake8
         additional_dependencies:
